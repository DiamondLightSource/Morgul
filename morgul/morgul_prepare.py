--- conflicted
+++ resolved
@@ -7,13 +7,12 @@
 import typer
 from click.exceptions import UsageError
 
-<<<<<<< HEAD
+from .config import get_config, psi_gain_maps
+from .morgul_correct import correct_frame
+
 BOLD = "\033[1m"
 R = "\033[31m"
 NC = "\033[0m"
-=======
-from .config import get_config, psi_gain_maps
-from .morgul_correct import correct_frame
 
 
 def init(detector):
@@ -25,7 +24,6 @@
             g012 = maps[k]
             for j in 0, 1, 2:
                 g.create_dataset(f"g{j}", data=g012[j])
->>>>>>> f35151bf
 
 
 def average_pedestal(gain_mode, filename):
@@ -81,10 +79,12 @@
         return (disp > 3).astype(numpy.uint32)
 
 
-<<<<<<< HEAD
 def prepare(
     detector: Annotated[
         str, typer.Argument(help="Which detector to run calibration preparations for")
+    ],
+    energy: Annotated[
+        float, typer.Option("-e", "--energy", help="photon energy (keV)")
     ],
     p0: Annotated[
         Optional[Path],
@@ -129,76 +129,31 @@
 
     output = output or Path(f"{detector}_pedestal.h5")
     with h5py.File(output, "w") as f:
+        pedestals = {}
         if p0:
             p0 = average_pedestal(0, p0)
+            pedestals["p0"] = p0
             f.create_dataset("p0", data=p0)
         if p1:
             p1 = average_pedestal(1, p1)
+            pedestals["p1"] = p1
             f.create_dataset("p1", data=p1)
         if p2:
             p2 = average_pedestal(3, p2)
-            f.create_dataset("p2", data=p2)
-        if f:
-            m = mask(f)
-=======
-def main():
-    parser = argparse.ArgumentParser(
-        description="Calibration setup for Jungfrau",
-    )
-    parser.add_argument("detector")
-    parser.add_argument(
-        "-i", "--init", action="store_true", help="create initial files"
-    )
-    parser.add_argument(
-        "-0", "--pedestal-0", dest="p0", help="pedestal run at gain mode 0"
-    )
-    parser.add_argument(
-        "-1", "--pedestal-1", dest="p1", help="pedestal run at gain mode 1"
-    )
-    parser.add_argument(
-        "-2", "--pedestal-2", dest="p2", help="pedestal run at gain mode 2"
-    )
-    parser.add_argument(
-        "-f", "--flat", dest="f", help="flat field data to use for mask"
-    )
-    parser.add_argument("-e", "--energy", dest="e", help="photon energy for flat field")
-    args = parser.parse_args()
-
-    assert args.detector
-
-    if args.init:
-        init(args.detector)
-        return
-
-    with h5py.File(f"{args.detector}_pedestal.h5", "w") as f:
-        pedestals = {}
-        if args.p0:
-            p0 = average_pedestal(0, args.p0)
-            pedestals["p0"] = p0
-            f.create_dataset("p0", data=p0)
-        if args.p1:
-            p1 = average_pedestal(1, args.p1)
-            pedestals["p1"] = p1
-            f.create_dataset("p1", data=p1)
-        if args.p2:
-            p2 = average_pedestal(3, args.p2)
             pedestals["p2"] = p2
             f.create_dataset("p2", data=p2)
-        if args.f:
+        if flat:
             assert "p0" in pedestals
-            assert args.e
-            energy = float(args.e)
-            gain_maps = psi_gain_maps(args.detector)
+            gain_maps = psi_gain_maps(detector)
 
-            with h5py.File(args.f, "r") as _f:
+            with h5py.File(flat, "r") as _f:
                 r = int(_f["row"][()])
                 c = int(_f["column"][()])
 
             config = get_config()
-            module = config[f"{args.detector}-{c}{r}"]["module"]
+            module = config[f"{detector}-{c}{r}"]["module"]
             maps = gain_maps[f"M{module}"]
-            m = mask(args.f, pedestals, maps, energy)
->>>>>>> f35151bf
+            m = mask(flat, pedestals, maps, energy)
             f.create_dataset("mask", data=m)
 
 
