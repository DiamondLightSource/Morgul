--- conflicted
+++ resolved
@@ -45,27 +45,6 @@
     return bigger
 
 
-<<<<<<< HEAD
-def correct(
-    detector: Annotated[
-        str, typer.Argument(help="Which detector to run calibration preparations for")
-    ],
-    module: Annotated[
-        str,
-        typer.Option("-m", "--module", help="module data taken from i.e. 0, 1, ..."),
-    ],
-    pedestal: Annotated[
-        Path, typer.Option("-p", "--pedestal", help="pedestal data from this module")
-    ],
-    data: Annotated[
-        Path, typer.Option("-d", "--data", help="data to correct from this module")
-    ],
-    energy: Annotated[
-        float, typer.Option("-e", "--energy", help="photon energy (keV)")
-    ],
-):
-    """Correction program for Jungfrau"""
-=======
 def correct_frame(raw, pedestals, g012, energy):
     """Correct pixel values to photons in frame"""
 
@@ -87,28 +66,25 @@
     return frame
 
 
-def main():
-    parser = argparse.ArgumentParser(
-        description="Correction program for Jungfrau",
-    )
-    parser.add_argument("detector")
-    parser.add_argument(
-        "-m", "--module", dest="module", help="module data taken from i.e. 0, 1, ..."
-    )
-    parser.add_argument(
-        "-p", "--pedestal", dest="pedestal", help="pedestal data from this module"
-    )
-    parser.add_argument(
-        "-d", "--data", dest="data", help="data to correct from this module"
-    )
-    parser.add_argument("-e", "--energy", dest="energy", help="photon energy (keV)")
-    args = parser.parse_args()
-
-    assert args.detector
-    assert args.energy
-
-    energy = float(args.energy)
->>>>>>> f35151bf
+def correct(
+    detector: Annotated[
+        str, typer.Argument(help="Which detector to run calibration preparations for")
+    ],
+    module: Annotated[
+        str,
+        typer.Option("-m", "--module", help="module data taken from i.e. 0, 1, ..."),
+    ],
+    pedestal: Annotated[
+        Path, typer.Option("-p", "--pedestal", help="pedestal data from this module")
+    ],
+    data: Annotated[
+        Path, typer.Option("-d", "--data", help="data to correct from this module")
+    ],
+    energy: Annotated[
+        float, typer.Option("-e", "--energy", help="photon energy (keV)")
+    ],
+):
+    """Correction program for Jungfrau"""
 
     pedestals = get_pedestals(pedestal)
     maps = psi_gain_maps(detector)
